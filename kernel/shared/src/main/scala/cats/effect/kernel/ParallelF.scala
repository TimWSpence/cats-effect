--- conflicted
+++ resolved
@@ -31,10 +31,6 @@
     def apply[F[_], A](fa: F[A]): ParallelF[F, A] = instance[F, A](fa)
 
     def value[F[_], A](t: ParallelF[F, A]): F[A] = instance.value(t)
-<<<<<<< HEAD
-=======
-
->>>>>>> 3dc9c046
   }
 
   val instance: ParallelFImpl = new ParallelFImpl {
