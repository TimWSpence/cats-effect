/*
 * Copyright 2020-2021 Typelevel
 *
 * Licensed under the Apache License, Version 2.0 (the "License");
 * you may not use this file except in compliance with the License.
 * You may obtain a copy of the License at
 *
 *     http://www.apache.org/licenses/LICENSE-2.0
 *
 * Unless required by applicable law or agreed to in writing, software
 * distributed under the License is distributed on an "AS IS" BASIS,
 * WITHOUT WARRANTIES OR CONDITIONS OF ANY KIND, either express or implied.
 * See the License for the specific language governing permissions and
 * limitations under the License.
 */

package cats.effect

import scala.concurrent.duration._

import cats.effect.unsafe.{IORuntime, IORuntimeConfig, Scheduler}

import org.specs2.specification.BeforeAfterAll
import org.specs2.concurrent.Scheduler

trait RunnersPlatform extends BeforeAfterAll {

  private[this] var runtime0: IORuntime = _

  protected def runtime(): IORuntime = runtime0

  def schedulerResolution: FiniteDuration = 100.millis

  def beforeAll(): Unit = {
    val (blocking, blockDown) =
<<<<<<< HEAD
      IORuntime.createDefaultBlockingExecutionContext(s"io-blocking-${getClass.getName}")

    val (scheduler, schedDown) =
      Scheduler.createDefaultScheduler(schedulerResolution)

=======
      IORuntime.createDefaultBlockingExecutionContext(threadPrefix =
        s"io-blocking-${getClass.getName}")
    val (scheduler, schedDown) =
      IORuntime.createDefaultScheduler(threadPrefix = s"io-scheduler-${getClass.getName}")
>>>>>>> 852377c3
    val (compute, compDown) =
      IORuntime.createDefaultComputeThreadPool(
        runtime0,
        threadPrefix = s"io-compute-${getClass.getName}")

    runtime0 = new IORuntime(
      compute,
      blocking,
      scheduler,
      { () =>
        compDown()
        blockDown()
        schedDown()
      },
      IORuntimeConfig()
    )
  }

  def afterAll(): Unit = runtime().internalShutdown()
}<|MERGE_RESOLUTION|>--- conflicted
+++ resolved
@@ -21,7 +21,6 @@
 import cats.effect.unsafe.{IORuntime, IORuntimeConfig, Scheduler}
 
 import org.specs2.specification.BeforeAfterAll
-import org.specs2.concurrent.Scheduler
 
 trait RunnersPlatform extends BeforeAfterAll {
 
@@ -33,18 +32,12 @@
 
   def beforeAll(): Unit = {
     val (blocking, blockDown) =
-<<<<<<< HEAD
-      IORuntime.createDefaultBlockingExecutionContext(s"io-blocking-${getClass.getName}")
+      IORuntime.createDefaultBlockingExecutionContext(threadPrefix =
+        s"io-blocking-${getClass.getName}")
 
     val (scheduler, schedDown) =
       Scheduler.createDefaultScheduler(schedulerResolution)
 
-=======
-      IORuntime.createDefaultBlockingExecutionContext(threadPrefix =
-        s"io-blocking-${getClass.getName}")
-    val (scheduler, schedDown) =
-      IORuntime.createDefaultScheduler(threadPrefix = s"io-scheduler-${getClass.getName}")
->>>>>>> 852377c3
     val (compute, compDown) =
       IORuntime.createDefaultComputeThreadPool(
         runtime0,
@@ -63,5 +56,5 @@
     )
   }
 
-  def afterAll(): Unit = runtime().internalShutdown()
+  def afterAll(): Unit = runtime().shutdown()
 }