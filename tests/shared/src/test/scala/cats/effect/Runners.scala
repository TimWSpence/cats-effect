--- conflicted
+++ resolved
@@ -45,17 +45,12 @@
   /*
    * Hacky implementation of effectful property testing
    */
-<<<<<<< HEAD
-  def realProp[A, B: AsResult](gen: Gen[A])(f: A => IO[B])(
-      implicit R: AsResult[List[B]]): Execution = realProp(100)(gen)(f)
+  def realProp[A, B](gen: Gen[A])(f: A => IO[B])(implicit R: AsResult[List[B]]): Execution =
+    realProp(100)(gen)(f)
 
-  def realProp[A, B: AsResult](iters: Int)(gen: Gen[A])(f: A => IO[B])(
+  def realProp[A, B](iters: Int)(gen: Gen[A])(f: A => IO[B])(
       implicit R: AsResult[List[B]]): Execution =
     real(List.range(0, iters).traverse { _ =>
-=======
-  def realProp[A, B](gen: Gen[A])(f: A => IO[B])(implicit R: AsResult[List[B]]): Execution =
-    real(List.range(1, 100).traverse { _ =>
->>>>>>> 852377c3
       val a = gen.sample.get
       f(a)
     })
